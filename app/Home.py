--- conflicted
+++ resolved
@@ -6,13 +6,7 @@
 
 import pandas as pd
 import streamlit as st
-<<<<<<< HEAD
-from sqlalchemy import (
-    create_engine, Column, Integer, String, DateTime, Boolean, ForeignKey, UniqueConstraint, PrimaryKeyConstraint
-)
-=======
 from sqlalchemy import create_engine, Column, Integer, String, DateTime, Boolean, ForeignKey, UniqueConstraint
->>>>>>> 688ba12b
 from sqlalchemy.orm import declarative_base, sessionmaker, relationship
 import qrcode
 
@@ -20,11 +14,6 @@
 # Config (prod-ish)
 # -----------------------------
 APP_TITLE = "Centralized Attendance for University Courses"
-<<<<<<< HEAD
-EMAIL_DOMAIN = "@hua"   # set to "@hua.gr" or an exact domain rule
-SESSION_DEFAULT_MINUTES = 15
-=======
->>>>>>> 688ba12b
 
 # Domain & durations
 EMAIL_DOMAIN = os.getenv("EMAIL_DOMAIN", "@hua.gr")
@@ -400,29 +389,6 @@
     instructor_email = u["email"]  # from SSO
     db = get_db()
 
-<<<<<<< HEAD
-
-        st.markdown("### 📊 Instructor Reports")
-
-        # Filters
-        date_col1, date_col2, grp_col = st.columns([1,1,1])
-        with date_col1:
-            date_from = st.date_input("From date", value=pd.Timestamp.today().normalize() - pd.Timedelta(days=30))
-        with date_col2:
-            date_to = st.date_input("To date", value=pd.Timestamp.today().normalize() + pd.Timedelta(days=1))
-        with grp_col:
-            bucket = st.selectbox(
-            "Group by",
-            ["Day (D)", "Week (W-MON)", "Month (MS)"],
-            index=0,
-            key="instructor_groupby"
-        )
-        freq_map = {"Day (D)":"D", "Week (W-MON)":"W-MON", "Month (MS)":"MS"}
-        freq = freq_map[bucket]
-
-        # Course multiselect (only instructor's courses)
-        course_ids_filter = [c.id for c in my_courses]
-=======
     my_courses = instructor_courses(db, instructor_email)
     if not my_courses:
         st.warning("No courses assigned to your account. Contact the secretary.")
@@ -494,7 +460,6 @@
         freq_map = {"Day (D)":"D", "Week (W-MON)":"W-MON", "Month (MS)":"MS"}
         freq = freq_map[bucket]
 
->>>>>>> 688ba12b
         course_choice = st.multiselect(
             "Courses",
             options=my_courses,
@@ -502,16 +467,6 @@
             default=my_courses,
             key="instructor_courses"
         )
-<<<<<<< HEAD
-        course_ids_sel = [c.id for c in course_choice]
-
-        if st.button("Run report"):
-            db = get_db()
-            q = get_report_base_query(
-                db,
-                instructor_email=instructor_email,
-                course_ids=course_ids_sel or course_ids_filter,
-=======
         course_ids_sel = [c.id for c in course_choice] or [c.id for c in my_courses]
 
         if st.button("Run report", key="instructor_run_report"):
@@ -519,49 +474,27 @@
                 db,
                 instructor_email=instructor_email,
                 course_ids=course_ids_sel,
->>>>>>> 688ba12b
                 date_from=pd.Timestamp(date_from).tz_localize("UTC"),
                 date_to=pd.Timestamp(date_to).tz_localize("UTC"),
             )
             df = df_from_query(q)
             st.subheader("Raw check-ins (sortable)")
             st.dataframe(df.sort_values("check_in_at", ascending=False), use_container_width=True)
-<<<<<<< HEAD
-            csv = df.to_csv(index=False).encode()
-            st.download_button("Download CSV (raw)", csv, file_name="instructor_checkins.csv", mime="text/csv")
-=======
             st.download_button("Download CSV (raw)", df.to_csv(index=False).encode(), file_name="instructor_checkins.csv", mime="text/csv")
->>>>>>> 688ba12b
 
             st.subheader(f"Aggregates per {bucket.split()[0]} & course")
             grouped, pivot = group_df(df, freq=freq)
             st.dataframe(grouped, use_container_width=True)
-<<<<<<< HEAD
-            g_csv = grouped.to_csv(index=False).encode()
-            st.download_button("Download CSV (grouped)", g_csv, file_name="instructor_grouped.csv", mime="text/csv")
-
-            st.subheader("Pivot (rows=time bucket, columns=course_code)")
-            st.dataframe(pivot, use_container_width=True)
-            p_csv = pivot.to_csv().encode()
-            st.download_button("Download CSV (pivot)", p_csv, file_name="instructor_pivot.csv", mime="text/csv")
-=======
             st.download_button("Download CSV (grouped)", grouped.to_csv(index=False).encode(), file_name="instructor_grouped.csv", mime="text/csv")
 
             st.subheader("Pivot (rows=time bucket, columns=course_code)")
             st.dataframe(pivot, use_container_width=True)
             st.download_button("Download CSV (pivot)", pivot.to_csv().encode(), file_name="instructor_pivot.csv", mime="text/csv")
->>>>>>> 688ba12b
 
             st.subheader("Per-student attendance rate (%) per course")
             rates = course_attendance_rates(df)
             st.dataframe(rates, use_container_width=True)
-<<<<<<< HEAD
-            r_csv = rates.to_csv(index=False).encode()
-            st.download_button("Download CSV (rates)", r_csv, file_name="instructor_rates.csv", mime="text/csv")
-
-=======
             st.download_button("Download CSV (rates)", rates.to_csv(index=False).encode(), file_name="instructor_rates.csv", mime="text/csv")
->>>>>>> 688ba12b
 # ----------------------------------
 # Admin Panel
 # ----------------------------------
@@ -571,18 +504,9 @@
         st.info("Access restricted.")
         st.stop()
 
-<<<<<<< HEAD
-    if admin_ok:
-        db = get_db()
-        ensure_demo_data(db)
-        st.session_state["user_role"] = "admin"
-        st.session_state["is_admin"] = True
-        st.success("Admin mode enabled for this session.")
-=======
     st.subheader("Admin / Secretariat Panel")
 
     db = get_db()
->>>>>>> 688ba12b
 
     if is_admin(u["email"]):
         # Full management
@@ -636,18 +560,10 @@
 # Reports (quick global view)
 # ----------------------------------
 with tabs[3]:
-<<<<<<< HEAD
-    # Admin-only guard
-    if not st.session_state.get("is_admin"):
-        st.subheader("Admin Reports")
-        st.info("Admins only. Please authenticate in the Admin Panel to access reports.")
-        st.stop()  # nothing else in this tab will render
-=======
     if not (is_admin(u["email"]) or is_secretary(u["email"])):
         st.subheader("Admin Reports")
         st.info("Access restricted.")
         st.stop()
->>>>>>> 688ba12b
 
     st.subheader("Admin Reports")
 
